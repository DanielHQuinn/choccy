#![allow(dead_code)]
//! Here lies the CPU module, which contains the CPU struct and its methods to emulate the CHIP-8 CPU.
/// The registers module contains the ['registers'] struct and its methods.
pub mod registers;
pub mod opcode;
// pub mod instructions;

/// The CHIP-8 CPU has 4096 bytes of memory.
pub const RAM_SIZE: usize = 4096;

/// The CHIP-8 CPU has 16 levels of stack.
pub const STACK_SIZE: usize = 16;

#[derive(Debug)]
/// The Emu struct is used to emulate the CHIP-8 CPU.
// TODO: consider whether this should be in topmost lib.rs and how API should be structured
pub struct Emu {
    /// Contains the program counter and stack pointer inside a `PsuedoRegisters` struct.
    psuedo_registers: registers::PsuedoRegisters,
    /// Contains the delay and sound timers inside a `SpecialRegisters` struct.
    special_registers: registers::SpecialRegisters,
    /// The CHIP-8 CPU has 16 general purpose registers.
    /// They are named V0, V1, ..., VE, VF.
    /// NOTE: The VF register is used as a flag in some instructions.
    general_registers: registers::GeneralRegisters,
    /// The I register is used to store memory addresses.
    i_register: u16,
    /// The ram size of the CHIP-8 emulator.
    ram: [u8; RAM_SIZE],
    /// The stack is used to store the address that the interpreter should return to when finished with a subroutine.
    stack: [u16; STACK_SIZE],
}

impl Emu {
    /// Where the program counter starts.
    const START_ADDRESS: u16 = 0x200;

    /// The start address of the ETI 660 CHIP-8 interpreter.
    const ETI_START_ADDRESS: u16 = 0x600;

    #[must_use]
    #[allow(clippy::new_without_default)]
    /// Creates a new instance of the Emu struct.
    ///
    /// # Returns
    /// A new instance of the Emu struct.
    pub fn new() -> Self {
        let psuedo_registers = registers::PsuedoRegisters {
            program_counter: Self::START_ADDRESS,
            stack_pointer: 0,
        };

        let special_registers = registers::SpecialRegisters::default();

        let general_registers = registers::GeneralRegisters::default();

        Self {
            psuedo_registers,
            special_registers,
            general_registers,
            i_register: 0,
            ram: [0; RAM_SIZE],
            stack: [0; STACK_SIZE],
        }
    }
<<<<<<< HEAD
=======

    fn get_register_val(&self, register: u8) -> u8 {
        self.general_registers.v[register as usize]
    }

    fn set_register_val(&mut self, register: u8, val: u8) {
        self.general_registers.v[register as usize] = val;
    }

    fn program_counter(&self) -> u16 {
        self.psuedo_registers.program_counter
    }

    fn set_program_counter(&mut self, address: u16) {
        self.psuedo_registers.program_counter = address;
    }

    /// Returns the current stack pointer.
    fn stack_pointer(&self) -> u8 {
        self.psuedo_registers.stack_pointer
    }

    /// Pushes the val of the address onto the stack.
    ///
    /// # Arguments
    /// * `address`: the address to push onto the stack.
    pub(crate) fn push_stack(&mut self, address: u16) {
        let sp = self.stack_pointer();
        self.stack[sp as usize] = address;
        self.psuedo_registers.stack_pointer += 1;
    }

    /// Pops the topmost address from the stack.
    pub(crate) fn pop_stack(&mut self) -> u16 {
        self.psuedo_registers.stack_pointer -= 1;
        let sp = self.stack_pointer();
        self.stack[sp as usize]
    }
>>>>>>> 288d3dea
}

#[cfg(test)]
mod tests {
    use super::*;

    #[test]
    fn test_new() {
        let emu = Emu::new();

        assert_eq!(emu.psuedo_registers.program_counter, Emu::START_ADDRESS);
        assert_eq!(emu.psuedo_registers.stack_pointer, 0);
<<<<<<< HEAD
=======
        assert_eq!(emu.special_registers.delay_timer, 0);
        assert_eq!(emu.special_registers.sound_timer, 0);
>>>>>>> 288d3dea
        assert_eq!(emu.i_register, 0);
        assert_eq!(emu.ram, [0; RAM_SIZE]);
        assert_eq!(emu.stack, [0; STACK_SIZE]);
    }
<<<<<<< HEAD
=======

    #[test]
    fn test_stack_pointer() {
        let emu = Emu::new();

        assert_eq!(emu.stack_pointer(), 0);
    }

    #[test]
    fn test_push_stack() {
        let mut emu = Emu::new();

        emu.push_stack(0x200);

        assert_eq!(emu.stack_pointer(), 1);
        assert_eq!(emu.stack[0], 0x200);
    }

    #[test]
    fn test_pop_stack() {
        let mut emu = Emu::new();

        emu.push_stack(0x200); // stack pointer is now 1

        assert_eq!(emu.pop_stack(), 0x200); // stack pointer is now 0
        assert_eq!(emu.stack_pointer(), 0); // stack pointer is now 0
    }
>>>>>>> 288d3dea
}<|MERGE_RESOLUTION|>--- conflicted
+++ resolved
@@ -63,8 +63,6 @@
             stack: [0; STACK_SIZE],
         }
     }
-<<<<<<< HEAD
-=======
 
     fn get_register_val(&self, register: u8) -> u8 {
         self.general_registers.v[register as usize]
@@ -103,7 +101,6 @@
         let sp = self.stack_pointer();
         self.stack[sp as usize]
     }
->>>>>>> 288d3dea
 }
 
 #[cfg(test)]
@@ -116,17 +113,12 @@
 
         assert_eq!(emu.psuedo_registers.program_counter, Emu::START_ADDRESS);
         assert_eq!(emu.psuedo_registers.stack_pointer, 0);
-<<<<<<< HEAD
-=======
         assert_eq!(emu.special_registers.delay_timer, 0);
         assert_eq!(emu.special_registers.sound_timer, 0);
->>>>>>> 288d3dea
         assert_eq!(emu.i_register, 0);
         assert_eq!(emu.ram, [0; RAM_SIZE]);
         assert_eq!(emu.stack, [0; STACK_SIZE]);
     }
-<<<<<<< HEAD
-=======
 
     #[test]
     fn test_stack_pointer() {
@@ -154,5 +146,20 @@
         assert_eq!(emu.pop_stack(), 0x200); // stack pointer is now 0
         assert_eq!(emu.stack_pointer(), 0); // stack pointer is now 0
     }
->>>>>>> 288d3dea
+}
+
+#[cfg(test)]
+mod tests {
+    use super::*;
+
+    #[test]
+    fn test_new() {
+        let emu = Emu::new();
+
+        assert_eq!(emu.psuedo_registers.program_counter, Emu::START_ADDRESS);
+        assert_eq!(emu.psuedo_registers.stack_pointer, 0);
+        assert_eq!(emu.i_register, 0);
+        assert_eq!(emu.ram, [0; RAM_SIZE]);
+        assert_eq!(emu.stack, [0; STACK_SIZE]);
+    }
 }