//! This module contains the `OpCode` enum which represents the different opcodes that the CHIP-8 emulator can execute.
//! Additionally, it contains the `OpCodeError` enum which represents the different errors that can occur when executing an opcode.
//! Finally, it implments methods for the `OpCode` enum.
use super::Emu;
type Address = u16; // an address
type Case = u8; // represents a number that can be used in a switch statement
type Constant = u8; // a 8 bit constant
type RegisterID = u8; // a 4 bit register number

/// The `OpCode` enum represents the different opcodes that the CHIP-8 emulator can execute.
/// There are 35 different opcodes in total.
/// We decided to group them by their 'type'
#[derive(Debug, PartialEq)]
pub(crate) enum OpCode {
    Nop,
    Call(Address),                                   // TODO: This is deprecated
    Display(Option<(Constant, Constant, Constant)>), // TODO: Implement this
    Return,                                          // NOTE: technically a flow control instruction
    Flow(Case, Address),
    SkipEquals((Case, RegisterID, Constant)),
    SkipRegEquals((Case, RegisterID, RegisterID)),
    Constant((Case, RegisterID, Constant)),
    BitOp((RegisterID, RegisterID, Case)),
    IOp(Address), // NOTE: technically a memory control instruction
    MemoryOp((RegisterID, Case)),
    RandomOp((RegisterID, Constant)),
    KeyOpSkip(Case, RegisterID),
    KeyOpWait(RegisterID), // TODO: Implement this
    Timer((RegisterID, Case)),
    // Display
    // BCD
    Unknown,
}

impl From<u16> for OpCode {
    fn from(value: u16) -> Self {
        let digits = (
            (value & 0xF000) >> 12, // First digit
            (value & 0x0F00) >> 8,  // Second digit
            (value & 0x00F0) >> 4,  // Third digit
            value & 0x000F,         // Fourth digit
        );

        match digits {
            (0, 0, 0, 0) => OpCode::Nop,
            (0, 0, 0xE, 0) => OpCode::Display(None),
            (0, 0, 0xE, 0xE) => OpCode::Return, // technically a flow control instruction
            (0, _, _, _) => OpCode::Call(value & 0x0FFF), // Get rid of the first digit
            (1 | 2 | 0xB, _, _, _) => {
                let flow_case = u8::try_from(digits.0).expect("Invalid flow case");
                let address = value & 0x0FFF;
                OpCode::Flow(flow_case, address)
            }
            (3 | 4, register, _, _) => {
                let args = (
                    u8::try_from(digits.0).expect("Invalid case"),
                    u8::try_from(register).expect("Invalid register number"),
                    u8::try_from(value & 0x00FF).expect("Invalid constant"),
                );
                OpCode::SkipEquals(args)
            }
            (5 | 9, register_x, register_y, 0) => {
                let args = (
                    u8::try_from(digits.0).expect("Invalid case"),
                    u8::try_from(register_x).expect("Invalid register number"),
                    u8::try_from(register_y).expect("Invalid register number"),
                );
                OpCode::SkipRegEquals(args)
            }
            (6 | 7, register_x, _, _) => {
                let args = (
                    u8::try_from(digits.0).expect("Invalid case"),
                    u8::try_from(register_x).expect("Invalid register number"),
                    u8::try_from(value & 0x00FF).expect("Invalid register number"),
                );
                OpCode::Constant(args)
            }
            (8, register_x, register_y, constant) => {
                let args = (
                    u8::try_from(register_x).expect("Invalid register number"),
                    u8::try_from(register_y).expect("Invalid register number"),
                    u8::try_from(constant).expect("Invalid constant"),
                );
                OpCode::BitOp(args)
            }
            (0xA, _, _, _) => OpCode::IOp(value & 0x0FFF), // NOTE: technically a memory control instruction
            (0xC, register_id, _, _) => {
                let args = (
                    u8::try_from(register_id).expect("Invalid register number"),
                    u8::try_from(value & 0x00FF).expect("Invalid constant"),
                );
                OpCode::RandomOp(args)
            }
            (0xD, register_x, register_y, constant) => {
                let args = (
                    u8::try_from(register_x).expect("Invalid register number"),
                    u8::try_from(register_y).expect("Invalid register number"),
                    u8::try_from(constant).expect("Invalid constant"),
                );
                OpCode::Display(Some(args))
            }
            (0xE, reg_id, 9 | 0xA, 0xE | 1) => {
                let reg_id = u8::try_from(reg_id).expect("Invalid register number");

                let case = match (digits.2, digits.3) {
                    (9, 0xE) => 0x9E, // Ex9E
                    (0xA, 1) => 0xA1, // ExA1
                    _ => unreachable!(),
                };

                OpCode::KeyOpSkip(case, reg_id)
            }

            (0xF, reg_id, 0, 0xA) => {
                let reg_id = u8::try_from(reg_id).expect("Invalid register number");
                OpCode::KeyOpWait(reg_id)
            }
            (0xF, reg_id, 1, 5 | 8) => {
                let args = (
                    u8::try_from(reg_id).expect("Invalid register number"),
                    u8::try_from(digits.3).expect("Invalid case"),
                );
                OpCode::Timer(args)
            }
            (0xF, reg_id, 0, 7) => {
                let args = (
                    u8::try_from(reg_id).expect("Invalid register number"),
                    u8::try_from(digits.3).expect("Invalid case"),
                );
                OpCode::Timer(args)
            }
            (0xF, reg_id, 1 | 2 | 5 | 6, 0xE | 9 | 5) => {
                let reg_id = u8::try_from(reg_id).expect("Invalid register number");

                let case = match (digits.2, digits.3) {
                    (1, 0xE) => 0x1E,    // Fx1E
                    (2, 9) => 29,        // Fx29
                    (5, 5) => 55,        // Fx55
                    (6, 5) => 65,        // Fx65
                    _ => unreachable!(), // TODO: handle this error
                };

                OpCode::MemoryOp((reg_id, case))
            }
            _ => OpCode::Unknown,
        }
    }
}

impl Emu {
    #[must_use]
    /// Fetch the value from our game (loaded into RAM) at the memory address stored in our Program Counter.
    pub(crate) fn fetch_opcode(&mut self) -> OpCode {
        let pc = self.psuedo_registers.program_counter as usize;

        // An OpCode is 2 bytes long
        let higher_byte = u16::from(self.ram[pc]);
        let lower_byte = u16::from(self.ram[pc + 1]);
        let opcode = (higher_byte << 8) | lower_byte;

        // increment the program counter by 2
        self.psuedo_registers.program_counter += 2;

        OpCode::from(opcode)
    }

    /// Execute an `OpCode`.
    ///
    /// # Arguments
    ///
    /// - `OpCode`: The `OpCode` to execute.
    pub(crate) fn execute_opcode(&mut self, opcode: &OpCode) {
        match opcode {
            OpCode::Nop => {}
            OpCode::SkipEquals(args) | OpCode::SkipRegEquals(args) => self.handle_cond(*args),
            OpCode::Constant(args) => self.handle_const(*args),
            OpCode::Call(_) => panic!("DEPRECATED!"), // TODO: deprecated! error handle later on
            OpCode::Display(_to_draw) => todo!(),
            OpCode::Return => self.handle_return(), // NOTE: technically a flow instruction
            OpCode::Flow(case, address) => self.handle_flow(*case, *address),
            OpCode::BitOp(args) => self.handle_bit_op(*args),
            OpCode::IOp(address) => self.handle_io(*address), // NOTE: technically a memory control instruction
            OpCode::MemoryOp(args) => self.handle_memory_op(*args),
            OpCode::KeyOpSkip(case, reg_id) => self.handle_keyop_skip(*case, *reg_id),
<<<<<<< HEAD
            OpCode::KeyOpWait(reg_id) => todo!(),
            OpCode::Timer(args) => self.handle_timer(*args),
=======
            OpCode::KeyOpWait(reg_id) => self.handle_keyop_wait(*reg_id),
>>>>>>> e3e6fd27
            OpCode::RandomOp(args) => self.handle_random_op(*args),
            OpCode::Unknown => unreachable!(),
        }
    }

    /// Handles the `RandomOp` opcode.
    /// Sets register X to the result of a bitwise AND operation on a random number (0 to 255) and a constant.
    /// # Arguments
    /// - `register_id`: The register to act upon.
    /// - `constant`: The constant to act upon.
    fn handle_random_op(&mut self, (register_id, constant): (RegisterID, Constant)) {
        let random_number: u8 = rand::random();
        let result = random_number & constant;
        self.set_register_val(register_id, result);
    }

    /// Handles the `IOp` opcode, which Sets I to the address.
    ///
    /// # Arguments
    /// - `address`: The address to act upon.
    fn handle_io(&mut self, address: Address) {
        self.i_register = address;
    }

    /// Handles the `MemoryOp` opcode.
    ///
    /// # Arguments
    /// - `register`: The register to act upon.
    /// - `case`: The case to switch on.
    ///
    /// # Cases
    /// - 0x1E: Adds the value of register X to I. VF is not affected.
    /// - 29: Sets I to the location of the sprite for the character in register X. Characters 0-F
    ///     (in hexadecimal) are represented by a 4x5 font.
    /// - 55: Stores V0 to VX in memory starting at address I. With an offset increment of 1
    /// - 65: Fills V0 to VX with values from memory starting at address I. With an offset increment of 1
    fn handle_memory_op(&mut self, (register_id, case): (RegisterID, Case)) {
        match case {
            0x1E => {
                let register_val = u16::from(self.get_register_val(register_id));
                self.i_register = self.i_register.wrapping_add(register_val);
            }
            29 => {
                let register_val = u16::from(self.get_register_val(register_id));
                self.i_register = register_val * 5; // each character sprite is 5 bytes long
            }
            55 => {
                let i_reg = self.i_register as usize;
                for curr_reg in 0..=register_id {
                    self.ram[i_reg + curr_reg as usize] = self.get_register_val(curr_reg);
                }
            }
            65 => {
                let i_reg = self.i_register as usize;
                for curr_reg in 0..=register_id {
                    let val = self.ram[i_reg + curr_reg as usize];
                    self.set_register_val(curr_reg, val);
                }
            }
            _ => unreachable!(), // TODO: handle this error
        }
    }

    #[allow(clippy::similar_names)]
    /// Handles the `Assig`,`BitOp`,`Math` opcodes.
    /// Check the case and skips based on the value of a register and a constant.
    /// # Arguments
    /// - `register_x`: A register operate on.
    /// - `register_y`: Another register operate on.
    /// - `case`: The case to switch on.
    /// # Cases
    /// - TODO
    fn handle_bit_op(&mut self, (register_x, register_y, case): (RegisterID, RegisterID, Case)) {
        let register_x_val = self.get_register_val(register_x);
        let register_y_val = self.get_register_val(register_y);

        match case {
            0x0 => {
                // Vx = Vy
                self.set_register_val(register_x, register_y_val);
            }
            0x1 => {
                // Vx |= Vy
                self.set_register_val(register_x, register_x_val | register_y_val);
            }
            0x2 => {
                // Vx &= Vy
                self.set_register_val(register_x, register_x_val & register_y_val);
            }
            0x3 => {
                // Vx ^= Vy
                self.set_register_val(register_x, register_x_val ^ register_y_val);
            }
            0x4 => {
                // Vx += Vy
                // set Vf to 1 when overflow, 0 otherwise
                let (result, overflow) = register_x_val.overflowing_add(register_y_val);
                self.set_register_val(register_x, result);
                self.set_register_val(0xF, u8::from(overflow));
            }
            0x5 => {
                // Vx -= Vy
                // set Vf to 0 when underflow, 1 otherwise
                let (result, overflow) = register_x_val.overflowing_sub(register_y_val);
                self.set_register_val(register_x, result);
                self.set_register_val(0xF, u8::from(!overflow));
            }
            0x6 => {
                // Shift VX right by 1 and stores lsb of VX before shift into VF
                self.set_register_val(0xF, register_x_val & 0x1);
                self.set_register_val(register_x, register_x_val >> 1);
            }
            0x7 => {
                // Vy -= Vx
                // set Vf to 0 when underflow, 1 otherwise
                let (result, overflow) = register_y_val.overflowing_sub(register_x_val);
                self.set_register_val(register_x, result);
                self.set_register_val(0xF, u8::from(!overflow));
            }
            0xE => {
                // Shift VX left by 1 and stores msb of VX before shift into VF
                self.set_register_val(0xF, (register_x_val >> 7) & 0x1);
                self.set_register_val(register_x, register_x_val << 1);
            }
            _ => unreachable!(),
        }
    }

    /// Handles the `Cond` opcode.
    /// Check the case and skips based on the value of a register and a constant.
    /// # Arguments
    /// - `register`: The register to check.
    /// - `constant` | `register`: The constant or register to check against.
    fn handle_cond(&mut self, (case, register, constant): (Case, RegisterID, u8)) {
        let register_val = self.get_register_val(register);
        let condition_met = match case {
            3 => register_val == constant,
            4 => register_val != constant,
            5 => register_val == self.get_register_val(constant),
            9 => register_val != self.get_register_val(constant),
            _ => unreachable!(),
        };
        if condition_met {
            self.psuedo_registers.program_counter += 2;
        }
    }

    /// Handles the `Const` opcode.
    /// Check sets the value of a register to a constant or increments the value by a constant.
    /// # Arguments
    /// - `register`: The register to check.
    /// - `constant` The constant set or increment the register's value by
    fn handle_const(&mut self, (case, register, constant): (Case, RegisterID, u8)) {
        match case {
            6 => {
                self.set_register_val(register, constant);
            }
            7 => {
                let register_val: u8 = self.get_register_val(register);
                let check = constant.wrapping_add(register_val); // TODO: make sure this is correct
                self.set_register_val(register, check);
            }
            _ => unreachable!(),
        };
    }

    /// Handle a return instruction from a subroutine.
    ///
    /// The interpreter sets the program counter to the address at the top of the stack, then
    /// subtracts 1 from the stack pointer.
    fn handle_return(&mut self) {
        let return_address = self.pop_stack();
        self.set_program_counter(return_address);
    }

    /// Handle a flow instruction.
    ///
    /// # Arguments
    /// - `case`: The case to switch on.
    /// - `address`: The address where the flow instruction is acting upon.
    ///
    /// # Cases
    /// - 1: Jump (GOTO) to the address given.
    /// - 2: Call subroutine at the address given.
    /// - B or 11: Jumps to the address nnn plus V0.
    fn handle_flow(&mut self, case: Case, address: Address) {
        match case {
            //  The interpreter sets the program counter to nnn.
            1 => self.set_program_counter(address),
            //  The interpreter increments the stack pointer, then puts the current PC on the top of the stack. The PC is then set to nnn.
            2 => {
                self.push_stack(self.program_counter());
                self.set_program_counter(address); // what now? KINDA confused
            }
            11 => {
                let v0 = u16::from(self.get_register_val(0));
                self.set_program_counter(address + v0);
            }
            _ => unreachable!(),
        }
    }

    /// Handle a keyop skip operation.
    /// Skips the next instruction if the key stored in register X is pressed (or not pressed).
    /// # Arguments
    /// - `case`: The case to switch on.
    /// - `reg_id`: The register to check.
    /// # Cases
    /// - 0x9E: Skips the next instruction if the key stored in register X is pressed.
    /// - 0xA1: Skips the next instruction if the key stored in register X is not pressed.
    fn handle_keyop_skip(&mut self, case: u8, reg_id: u8) {
        let key = self.get_register_val(reg_id);
        let key_state = self.keys[key as usize];
        let skip = match case {
            0x9E => key_state,
            0xA1 => !key_state,
            _ => unreachable!(),
        };
        if skip {
            self.psuedo_registers.program_counter += 2;
        }
    }

    /// Handle a keyop wait operation
    /// Waits for a key press and stores the key in the given register.
    /// #Arguments
    /// - `reg_id`: The register to store the key in.
    /// #Notes
    /// - This is a blocking operation.
    /// - If multiple keys are pressed, the minimum is chosen.
    fn handle_keyop_wait(&mut self, reg_id: u8) {
        let mut pressed = false;
        for i in 0..self.keys.len() {
            if self.keys[i] {
                self.set_register_val(reg_id, u8::try_from(i).expect("Invalid key"));
                pressed = true;
                break;
            }
        }
        if !pressed {
            // Redo opcode
            self.psuedo_registers.program_counter -= 2;
        }
    }

    /// Handle opcodes related to the sound and delay timers.
    /// # Arguments
    /// - `reg_id`: The register to get or set.
    fn handle_timer(&mut self, (register_id, case): (RegisterID, Case)) {
        match case {
            7 => self.set_register_val(register_id, self.get_delay_timer()),
            5 => self.set_delay_timer(self.get_register_val(register_id)),
            8 => self.set_sound_timer(self.get_register_val(register_id)),
            _ => unreachable!(),
        };
    }
}

#[cfg(test)]
mod tests {
    use super::*;

    fn setup() -> Emu {
        let mut emu = Emu::new();
        emu.psuedo_registers.program_counter = 0; // just so we start with the same state
        emu
    }

    #[test]
    fn test_opcode_nop() {
        let mut emu = setup();
        emu.ram[0] = 0x00;
        emu.ram[1] = 0x00;

        let opcode = emu.fetch_opcode();
        assert_eq!(opcode, OpCode::Nop);
    }

    #[test]
    #[should_panic = "DEPRECATED!"]
    fn test_opcode_call() {
        let mut emu = setup();

        emu.ram[0] = 0x02;
        emu.ram[1] = 0x34;

        let opcode = emu.fetch_opcode();

        assert_eq!(opcode, OpCode::Call(0x234));

        emu.execute_opcode(&opcode);
    }

    #[test]
    #[should_panic = "not yet implemented"]
    fn test_opcode_display() {
        let mut emu = setup();

        emu.ram[0] = 0xD0;
        emu.ram[1] = 0x00;

        let opcode = emu.fetch_opcode();

        assert_eq!(opcode, OpCode::Display(Some((0, 0, 0))));

        emu.execute_opcode(&opcode);
    }

    #[test]
    fn test_opcode_return() {
        let mut emu = setup();

        emu.push_stack(0x200);

        emu.ram[0] = 0x00;
        emu.ram[1] = 0xEE;

        let opcode = emu.fetch_opcode();

        assert_eq!(opcode, OpCode::Return);

        emu.execute_opcode(&opcode);

        assert_eq!(emu.psuedo_registers.program_counter, 0x200);
    }

    #[test]
    fn test_opcode_flow_jump() {
        let mut emu = setup();

        emu.ram[0] = 0x12;
        emu.ram[1] = 0x34;

        let opcode = emu.fetch_opcode();

        assert_eq!(opcode, OpCode::Flow(1, 0x234));

        emu.execute_opcode(&opcode);

        assert_eq!(emu.psuedo_registers.program_counter, 0x234);
    }

    #[test]
    fn test_opcode_flow_call() {
        let mut emu = setup();

        emu.ram[0] = 0x23;
        emu.ram[1] = 0x45;

        let opcode = emu.fetch_opcode();

        assert_eq!(opcode, OpCode::Flow(2, 0x345));

        emu.execute_opcode(&opcode);

        assert_eq!(emu.psuedo_registers.program_counter, 0x345);
        let sp = emu.stack_pointer();
        assert_eq!(sp, 1);
        assert_eq!(emu.stack[sp as usize], 0);
    }

    #[test]
    fn test_opcode_flow_jump_v0() {
        let mut emu = setup();

        emu.set_register_val(0, 0x12);

        emu.ram[0] = 0xB3;
        emu.ram[1] = 0x45;

        let opcode = emu.fetch_opcode();

        assert_eq!(opcode, OpCode::Flow(11, 0x345));

        emu.execute_opcode(&opcode);

        assert_eq!(emu.psuedo_registers.program_counter, 0x357);
    }

    #[test]
    fn test_opcode_skip_equals() {
        let mut emu = setup();

        emu.set_register_val(0, 0x12);

        emu.ram[0] = 0x30;
        emu.ram[1] = 0x12;

        let opcode = emu.fetch_opcode();

        assert_eq!(opcode, OpCode::SkipEquals((3, 0, 0x12)));

        emu.execute_opcode(&opcode);

        assert_eq!(emu.psuedo_registers.program_counter, 4);
    }

    #[test]
    fn test_opcode_skip_not_equals() {
        let mut emu = setup();

        emu.set_register_val(0, 0x12);

        emu.ram[0] = 0x40;
        emu.ram[1] = 0x34;

        let opcode = emu.fetch_opcode();

        assert_eq!(opcode, OpCode::SkipEquals((4, 0, 0x34)));

        emu.execute_opcode(&opcode);

        assert_eq!(emu.psuedo_registers.program_counter, 4);
    }
    #[test]
    fn test_opcode_skip_register_equals() {
        let mut emu = setup();

        emu.set_register_val(0, 0x12);
        emu.set_register_val(1, 0x12);

        emu.ram[0] = 0x50;
        emu.ram[1] = 0x10;

        let opcode = emu.fetch_opcode();

        assert_eq!(opcode, OpCode::SkipRegEquals((5, 0, 1)));

        emu.execute_opcode(&opcode);

        assert_eq!(emu.psuedo_registers.program_counter, 4);
    }

    #[test]
    fn test_opcode_skip_register_not_equals() {
        let mut emu = setup();

        emu.set_register_val(0, 0x12);
        emu.set_register_val(1, 0x34);

        emu.ram[0] = 0x90;
        emu.ram[1] = 0x10;

        let opcode = emu.fetch_opcode();

        assert_eq!(opcode, OpCode::SkipRegEquals((9, 0, 1)));

        emu.execute_opcode(&opcode);

        assert_eq!(emu.psuedo_registers.program_counter, 4);
    }

    #[test]
    fn test_opcode_set_const() {
        let mut emu = setup();
        emu.set_register_val(0, 0x12);
        emu.ram[0] = 0x60;
        emu.ram[1] = 0x34;
        let opcode = emu.fetch_opcode();
        assert_eq!(opcode, OpCode::Constant((6, 0, 0x34)));
        emu.execute_opcode(&opcode);
        assert_eq!(emu.get_register_val(0), 0x34);
    }

    #[test]
    fn test_opcode_add_const() {
        let mut emu = setup();
        emu.set_register_val(0, 0x12);
        emu.ram[0] = 0x70;
        emu.ram[1] = 0x34;
        let opcode = emu.fetch_opcode();
        assert_eq!(opcode, OpCode::Constant((7, 0, 0x34)));
        emu.execute_opcode(&opcode);
        assert_eq!(emu.get_register_val(0), 0x46);
    }

    //TODO: FIX BITOP TESTS
    #[test]
    fn test_opcode_bit_op0() {
        let mut emu = setup();
        emu.set_register_val(0, 0x12);
        emu.set_register_val(1, 0x34);
        emu.ram[0] = 0x80;
        emu.ram[1] = 0x10;
        let opcode = emu.fetch_opcode();
        assert_eq!(opcode, OpCode::BitOp((0, 1, 0)));
        emu.execute_opcode(&opcode);
        assert_eq!(emu.get_register_val(0), 0x34);
    }

    #[test]
    fn test_opcode_bit_op1() {
        let mut emu = setup();
        emu.set_register_val(0, 0x12);
        emu.set_register_val(1, 0x36);
        emu.ram[0] = 0x80;
        emu.ram[1] = 0x11;
        let opcode = emu.fetch_opcode();
        assert_eq!(opcode, OpCode::BitOp((0, 1, 1)));
        emu.execute_opcode(&opcode);
        assert_eq!(emu.get_register_val(0), 0x36);
    }

    #[test]
    fn test_opcode_bit_op2() {
        let mut emu = setup();
        emu.set_register_val(0, 0x12);
        emu.set_register_val(1, 0x12);
        emu.ram[0] = 0x80;
        emu.ram[1] = 0x12;
        let opcode = emu.fetch_opcode();
        assert_eq!(opcode, OpCode::BitOp((0, 1, 2)));
        emu.execute_opcode(&opcode);
        assert_eq!(emu.get_register_val(0), 0x12);
    }

    #[test]
    fn test_opcode_bit_op3() {
        let mut emu = setup();
        emu.set_register_val(0, 0x12);
        emu.set_register_val(1, 0x34);
        emu.ram[0] = 0x80;
        emu.ram[1] = 0x13;
        let opcode = emu.fetch_opcode();
        assert_eq!(opcode, OpCode::BitOp((0, 1, 3)));
        emu.execute_opcode(&opcode);
        assert_eq!(emu.get_register_val(0), 0x26);
    }

    #[test]
    fn test_opcode_bit_op4() {
        let mut emu = setup();
        emu.set_register_val(0, 0x12);
        emu.set_register_val(1, 0x34);
        emu.ram[0] = 0x80;
        emu.ram[1] = 0x14;
        let opcode = emu.fetch_opcode();
        assert_eq!(opcode, OpCode::BitOp((0, 1, 4)));
        emu.execute_opcode(&opcode);
        assert_eq!(emu.get_register_val(0), 0x46);
    }

    #[test]
    fn test_opcode_bit_op5() {
        let mut emu = setup();
        emu.set_register_val(0, 0x20);
        emu.set_register_val(1, 0x10);
        emu.ram[0] = 0x80;
        emu.ram[1] = 0x15;
        let opcode = emu.fetch_opcode();
        assert_eq!(opcode, OpCode::BitOp((0, 1, 5)));
        emu.execute_opcode(&opcode);
        assert_eq!(emu.get_register_val(0), 0x10);
    }

    #[test]
    fn test_opcode_bit_op6() {
        let mut emu = setup();
        emu.set_register_val(0, 0x12);
        emu.set_register_val(1, 0x00);
        emu.ram[0] = 0x80;
        emu.ram[1] = 0x16;
        let opcode = emu.fetch_opcode();
        assert_eq!(opcode, OpCode::BitOp((0, 1, 6)));
        emu.execute_opcode(&opcode);
        assert_eq!(emu.get_register_val(0), 0x09);
    }

    #[test]
    fn test_opcode_bit_op7() {
        let mut emu = setup();
        emu.set_register_val(0, 0x12);
        emu.set_register_val(1, 0x34);
        emu.ram[0] = 0x80;
        emu.ram[1] = 0x17;
        let opcode = emu.fetch_opcode();
        assert_eq!(opcode, OpCode::BitOp((0, 1, 7)));
        emu.execute_opcode(&opcode);
        assert_eq!(emu.get_register_val(0), 0x22);
    }

    #[test]
    fn test_opcode_bit_ope() {
        let mut emu = setup();
        emu.set_register_val(0, 0x12);
        emu.set_register_val(1, 0x00);
        emu.ram[0] = 0x80;
        emu.ram[1] = 0x1E;
        let opcode = emu.fetch_opcode();
        assert_eq!(opcode, OpCode::BitOp((0, 1, 0xE)));
        emu.execute_opcode(&opcode);
        assert_eq!(emu.get_register_val(0), 0x24);
    }

    #[test]
    fn test_opcode_iop() {
        let mut emu = setup();

        emu.ram[0] = 0xA2;
        emu.ram[1] = 0x34;

        let opcode = emu.fetch_opcode();

        assert_eq!(opcode, OpCode::IOp(0x234));

        emu.execute_opcode(&opcode);

        assert_eq!(emu.i_register, 0x234);
    }

    #[test]
    fn test_opcode_memory_op1e() {
        let mut emu = setup();

        emu.set_register_val(0, 0x12);
        emu.i_register = 0x34;

        emu.ram[0] = 0xF0;
        emu.ram[1] = 0x1E;

        let opcode = emu.fetch_opcode();

        assert_eq!(opcode, OpCode::MemoryOp((0, 0x1E)));

        emu.execute_opcode(&opcode);

        assert_eq!(emu.i_register, 0x46);

        emu.set_register_val(0, 0x1);

        emu.i_register = 0xFFFF; // this can be upto 0xFFFF

        emu.execute_opcode(&opcode);

        assert_eq!(emu.i_register, 0x0);
    }

    #[test]
    fn test_opcode_memory_op29() {
        let mut emu = setup();

        emu.set_register_val(0, 0x1);

        emu.ram[0] = 0xF0;
        emu.ram[1] = 0x29;

        let opcode = emu.fetch_opcode();

        assert_eq!(opcode, OpCode::MemoryOp((0, 29))); // here 29 is just 29 and not 0x29

        emu.execute_opcode(&opcode);

        assert_eq!(emu.i_register, 0x5);
    }

    #[test]
    fn test_opcode_memory_op55() {
        let mut emu = setup();

        emu.set_register_val(0, 0x1);
        emu.set_register_val(1, 0x2);
        emu.set_register_val(2, 0x3);
        emu.set_register_val(3, 0x4);

        emu.i_register = 0x34;

        emu.ram[0] = 0xF3;
        emu.ram[1] = 0x55;

        let opcode = emu.fetch_opcode();

        assert_eq!(opcode, OpCode::MemoryOp((3, 55))); // here 55 is just 55 and not 0x55

        emu.execute_opcode(&opcode);

        // now, the following are in memory
        assert_eq!(emu.ram[0x34], 0x1);
        assert_eq!(emu.ram[0x35], 0x2);
        assert_eq!(emu.ram[0x36], 0x3);
        assert_eq!(emu.ram[0x37], 0x4);
    }

    #[test]
    fn test_opcode_memory_op65() {
        let mut emu = setup();

        emu.i_register = 0x34;

        emu.ram[0] = 0xF3;
        emu.ram[1] = 0x65;

        emu.ram[0x34] = 0x1;
        emu.ram[0x35] = 0x2;
        emu.ram[0x36] = 0x3;
        emu.ram[0x37] = 0x4;

        let opcode = emu.fetch_opcode();

        assert_eq!(opcode, OpCode::MemoryOp((3, 65))); // here 65 is just 65 and not 0x65

        emu.execute_opcode(&opcode);

        assert_eq!(emu.get_register_val(0), 0x1);
        assert_eq!(emu.get_register_val(1), 0x2);
        assert_eq!(emu.get_register_val(2), 0x3);
        assert_eq!(emu.get_register_val(3), 0x4);
    }

    #[test]
    fn test_opcode_keyop_skip_equals() {
        let mut emu = setup();

        emu.set_register_val(0, 0x1);
        emu.keys[0x1] = true;

        emu.ram[0] = 0xE0;
        emu.ram[1] = 0x9E;

        let opcode = emu.fetch_opcode();

        assert_eq!(opcode, OpCode::KeyOpSkip(0x9E, 0));

        emu.execute_opcode(&opcode);

        assert_eq!(emu.psuedo_registers.program_counter, 4);
    }

    #[test]
    fn test_opcode_keyop_skip_not_equals() {
        let mut emu = setup();

        emu.set_register_val(0, 0x1);
        emu.keys[0x1] = false;

        emu.ram[0] = 0xE0;
        emu.ram[1] = 0xA1;

        let opcode = emu.fetch_opcode();

        assert_eq!(opcode, OpCode::KeyOpSkip(0xA1, 0));

        emu.execute_opcode(&opcode);

        assert_eq!(emu.psuedo_registers.program_counter, 4);
    }

    #[test]
    fn test_set_delay_timer() {
        let mut emu = setup();

        emu.set_register_val(0, 0x1);

        emu.ram[0] = 0xF0;
        emu.ram[1] = 0x15;

        let opcode = emu.fetch_opcode();
        assert_eq!(opcode, OpCode::Timer((0, 5)));

        emu.execute_opcode(&opcode);

        assert_eq!(emu.get_register_val(0), emu.get_delay_timer());
    }

    #[test]
    fn test_sound_timer() {
        let mut emu = setup();

        emu.set_register_val(0, 0x1);

        emu.ram[0] = 0xF0;
        emu.ram[1] = 0x18;

        let opcode = emu.fetch_opcode();
        assert_eq!(opcode, OpCode::Timer((0, 8)));

        emu.execute_opcode(&opcode);

        assert_eq!(emu.get_register_val(0), emu.get_sound_timer());
    }

    #[test]
    fn test_sound_delay_timer() {
        let mut emu = setup();

        emu.set_delay_timer(0x1);

        emu.ram[0] = 0xF0;
        emu.ram[1] = 0x07;

        let opcode = emu.fetch_opcode();
        assert_eq!(opcode, OpCode::Timer((0, 7)));

        emu.execute_opcode(&opcode);

        assert_eq!(emu.get_register_val(0), emu.get_delay_timer());
    }

    #[test]
    fn test_opcode_rand() {
        let mut emu = setup();

        emu.ram[0] = 0xC0;
        emu.ram[1] = 0x12;

        let opcode = emu.fetch_opcode();

        assert_eq!(opcode, OpCode::RandomOp((0, 0x12)));

        emu.execute_opcode(&opcode);

        let register_val = emu.get_register_val(0);

        println!("Register 0: {register_val}");
    }

    #[test]
    fn test_op_code() {
        let mut emu = setup();

        let opcodes = [
            0x60, 0x01, // 0x6001 // set register 0 to 1
            0x81, 0x00, // 0x8100 // set register 1 to the val of register 0
            0x70, 0x02, // 0x7002 // add 2 to register 0
            0x90,
            0x10, // 0x9010 // skip next instruction if register 0 is not equal to register 1
            0x00, 0x1E, // 0x00EE // this should be 'call' which is deprecated <- else panic
            0x80, 0x14, // 0x8014 // increment register 0 by register 1
            0x6e, 0xff, // 0x6F00 // set register 0xF to 255
            0x7e, 0x0, // 0x7F01 // add 1 to register 0xF
            0x8e, 0x14, // 0x8E01 // set register 0xE to 1
        ];

        emu.ram[0..opcodes.len()].copy_from_slice(&opcodes);

        let first_op = emu.fetch_opcode();
        assert_eq!(first_op, OpCode::Constant((6, 0, 1)));
        emu.execute_opcode(&first_op);
        assert_eq!(emu.get_register_val(0), 1);
        assert_eq!(emu.program_counter(), 2);

        let second_op = emu.fetch_opcode();
        assert_eq!(second_op, OpCode::BitOp((1, 0, 0)));
        emu.execute_opcode(&second_op);
        assert_eq!(emu.get_register_val(1), 1);
        assert_eq!(emu.program_counter(), 4);

        let third_op = emu.fetch_opcode();
        assert_eq!(third_op, OpCode::Constant((7, 0, 2)));
        emu.execute_opcode(&third_op);
        assert_eq!(emu.get_register_val(0), 3);
        assert_eq!(emu.program_counter(), 6);

        let fourth_op = emu.fetch_opcode();
        assert_eq!(fourth_op, OpCode::SkipRegEquals((9, 0, 1)));
        emu.execute_opcode(&fourth_op);
        assert_eq!(emu.program_counter(), 10); // cause we skip to the next instruction

        let fifth_op = emu.fetch_opcode();
        assert_eq!(fifth_op, OpCode::BitOp((0, 1, 4)));
        emu.execute_opcode(&fifth_op);
        assert_eq!(emu.get_register_val(0), 4);
        assert_eq!(emu.program_counter(), 12);
        assert_eq!(emu.get_register_val(0xf), 0);

        let sixth_op = emu.fetch_opcode();
        assert_eq!(sixth_op, OpCode::Constant((6, 0xe, 0xff)));
        emu.execute_opcode(&sixth_op);
        assert_eq!(emu.get_register_val(0xe), 0xff);
        assert_eq!(emu.program_counter(), 14);

        let seventh_op = emu.fetch_opcode();
        assert_eq!(seventh_op, OpCode::Constant((7, 0xe, 0)));
        emu.execute_opcode(&seventh_op);
        assert_eq!(emu.get_register_val(0xe), 0xff);
        assert_eq!(emu.program_counter(), 16);
        assert_eq!(emu.get_register_val(0xf), 0); // here f is 0

        let eighth_op = emu.fetch_opcode();
        assert_eq!(eighth_op, OpCode::BitOp((14, 1, 4)));
        emu.execute_opcode(&eighth_op);
        assert_eq!(emu.get_register_val(0xe), 0);
        assert_eq!(emu.program_counter(), 18);
        assert_eq!(emu.get_register_val(0xf), 1); // now f is 1 since we overflowed
    }

    #[test]
    fn test_opcode_keyop_wait() {
        let mut emu = setup();

        emu.keys[0] = true;

        emu.ram[0] = 0xF0;
        emu.ram[1] = 0x0A;

        let opcode = emu.fetch_opcode();

        assert_eq!(opcode, OpCode::KeyOpWait(0));

        emu.execute_opcode(&opcode);

        assert_eq!(emu.get_register_val(0), 0);
    }
}<|MERGE_RESOLUTION|>--- conflicted
+++ resolved
@@ -182,12 +182,8 @@
             OpCode::IOp(address) => self.handle_io(*address), // NOTE: technically a memory control instruction
             OpCode::MemoryOp(args) => self.handle_memory_op(*args),
             OpCode::KeyOpSkip(case, reg_id) => self.handle_keyop_skip(*case, *reg_id),
-<<<<<<< HEAD
-            OpCode::KeyOpWait(reg_id) => todo!(),
+            OpCode::KeyOpWait(reg_id) => self.handle_keyop_wait(*reg_id),
             OpCode::Timer(args) => self.handle_timer(*args),
-=======
-            OpCode::KeyOpWait(reg_id) => self.handle_keyop_wait(*reg_id),
->>>>>>> e3e6fd27
             OpCode::RandomOp(args) => self.handle_random_op(*args),
             OpCode::Unknown => unreachable!(),
         }
