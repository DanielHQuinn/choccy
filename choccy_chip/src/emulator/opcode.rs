--- conflicted
+++ resolved
@@ -14,7 +14,7 @@
 pub(crate) enum OpCode {
     Nop,
     Call(Address),                                   // TODO: This is deprecated
-    Display(Option<(Constant, Constant, Constant)>), // TODO: Implement this
+    Display(Option<(Constant, Constant, Constant)>), 
     Return,                                          // NOTE: technically a flow control instruction
     Flow(Case, Address),
     SkipEquals((Case, RegisterID, Constant)),
@@ -25,16 +25,9 @@
     MemoryOp((RegisterID, Case)),
     RandomOp((RegisterID, Constant)),
     KeyOpSkip(Case, RegisterID),
-    KeyOpWait(RegisterID), // TODO: Implement this
-<<<<<<< HEAD
-    // Timer
-    // Sound
+    KeyOpWait(RegisterID),
+    Timer((RegisterID, Case)),
     Bcd(RegisterID),
-=======
-    Timer((RegisterID, Case)),
-    // Display
-    // BCD
->>>>>>> 5af49980
     Unknown,
 }
 
@@ -120,8 +113,6 @@
                 let reg_id = u8::try_from(reg_id).expect("Invalid register number");
                 OpCode::KeyOpWait(reg_id)
             }
-<<<<<<< HEAD
-=======
             (0xF, reg_id, 1, 5 | 8) => {
                 let args = (
                     u8::try_from(reg_id).expect("Invalid register number"),
@@ -136,7 +127,6 @@
                 );
                 OpCode::Timer(args)
             }
->>>>>>> 5af49980
             (0xF, reg_id, 1 | 2 | 5 | 6, 0xE | 9 | 5) => {
                 let reg_id = u8::try_from(reg_id).expect("Invalid register number");
 
